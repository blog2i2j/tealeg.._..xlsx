--- conflicted
+++ resolved
@@ -372,19 +372,14 @@
 // treated as internal link between sheets. Official format in form of `#Sheet!A123`.
 // Maximum number of hyperlinks per sheet is 65530, according to specification.
 func (c *Cell) SetHyperlink(hyperlink string, displayText string, tooltip string) {
-<<<<<<< HEAD
-	c.updatable()
-	c.Hyperlink = Hyperlink{Link: hyperlink}
-=======
+	c.updatable()
 	h := strings.ToLower(hyperlink)
 	if strings.HasPrefix(h, "http:") || strings.HasPrefix(h, "https://") {
 		c.Hyperlink = Hyperlink{Link: hyperlink}
 	} else {
 		c.Hyperlink = Hyperlink{Link: hyperlink, Location: hyperlink}
 	}
-
->>>>>>> d8b3cff7
-	c.SetString(hyperlink)
+  c.SetString(hyperlink)
 	c.Row.Sheet.addRelation(RelationshipTypeHyperlink, hyperlink, RelationshipTargetModeExternal)
 	if displayText != "" {
 		c.Hyperlink.DisplayString = displayText
