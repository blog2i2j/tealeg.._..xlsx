--- conflicted
+++ resolved
@@ -16,12 +16,8 @@
 		row := sheet.AddRow()
 		cell := row.AddCell()
 		c.Assert(cell, qt.Not(qt.IsNil))
-<<<<<<< HEAD
-		c.Assert(row.cellCount, qt.Equals, 1)
 		c.Assert(row.Sheet.MaxCol, qt.Equals, 1)
-=======
 		c.Assert(row.cellStoreRow.CellCount(), qt.Equals, 1)
->>>>>>> 9761ed26
 	})
 
 	csRunO(c, "TestGetCell", func(c *qt.C, option FileOption) {
